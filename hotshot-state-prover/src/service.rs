//! A light client prover service

use crate::snark::{generate_state_update_proof, Proof, ProvingKey};
use anyhow::anyhow;
use async_std::{
    io,
    sync::Arc,
    task::{sleep, spawn},
};
use contract_bindings::light_client::LightClient;
use displaydoc::Display;
use ethers::{
    core::k256::ecdsa::SigningKey,
    middleware::SignerMiddleware,
    providers::Http,
    providers::{Middleware, Provider, ProviderError},
    signers::{LocalWallet, Signer, Wallet},
    types::{Address, U256},
};
use futures::FutureExt;
use hotshot_contract_adapter::jellyfish::ParsedPlonkProof;
use hotshot_contract_adapter::light_client::ParsedLightClientState;
use hotshot_stake_table::config::STAKE_TABLE_CAPACITY;
use hotshot_stake_table::vec_based::config::FieldType;
use hotshot_stake_table::vec_based::StakeTable;
use hotshot_types::signature_key::BLSPubKey;
use hotshot_types::traits::stake_table::{SnapshotVersion, StakeTableError, StakeTableScheme as _};
use hotshot_types::{
    light_client::{
        CircuitField, LightClientState, PublicInput, StateSignaturesBundle, StateVerKey,
    },
    traits::signature_key::StakeTableEntryType,
};
use jf_plonk::errors::PlonkError;
use jf_primitives::constants::CS_ID_SCHNORR;
use jf_primitives::pcs::prelude::UnivariateUniversalParams;
use jf_relation::Circuit as _;
use std::{iter, time::Duration};
use surf_disco::Client;
use tide_disco::{error::ServerError, Api};
use time::Instant;
use url::Url;
use versioned_binary_serialization::version::StaticVersion;

/// A wallet with local signer and connected to network via http
pub type L1Wallet = SignerMiddleware<Provider<Http>, LocalWallet>;

type NetworkConfig = hotshot_orchestrator::config::NetworkConfig<
    BLSPubKey,
    hotshot::traits::election::static_committee::StaticElectionConfig,
>;

/// Configuration/Parameters used for hotshot state prover
#[derive(Debug, Clone)]
pub struct StateProverConfig {
    /// Url of the state relay server (a CDN that sequencers push their Schnorr signatures to)
    pub relay_server: Url,
    /// Interval between light client state update
    pub update_interval: Duration,
    /// URL of layer 1 Ethereum JSON-RPC provider.
    pub l1_provider: Url,
    /// Address of LightClient contract on layer 1.
    pub light_client_address: Address,
    /// Transaction signing key for Ethereum
    pub eth_signing_key: SigningKey,
    /// Address of the hotshot orchestrator, used for stake table initialization.
    pub orchestrator_url: Url,
    /// If daemon and provided, the service will run a basic HTTP server on the given port.
    ///
    /// The server provides healthcheck and version endpoints.
    pub port: Option<u16>,
}

pub fn init_stake_table(
    bls_keys: &[BLSPubKey],
    state_keys: &[StateVerKey],
) -> Result<StakeTable<BLSPubKey, StateVerKey, CircuitField>, StakeTableError> {
    // We now initialize a static stake table as what hotshot orchestrator does.
    // In the future we should get the stake table from the contract.
    let mut st = StakeTable::<BLSPubKey, StateVerKey, CircuitField>::new(STAKE_TABLE_CAPACITY);
    st.batch_register(
        bls_keys.iter().cloned(),
        iter::repeat(U256::one()).take(bls_keys.len()),
        state_keys.iter().cloned(),
    )?;
    st.advance();
    st.advance();
    Ok(st)
}

pub async fn init_stake_table_from_orchestrator(
    orchestrator_url: &Url,
) -> StakeTable<BLSPubKey, StateVerKey, CircuitField> {
    tracing::info!("Initializing stake table from HotShot orchestrator.");
    let client = Client::<ServerError>::new(orchestrator_url.clone());
    loop {
        match client.get::<bool>("api/peer_pub_ready").send().await {
            Ok(true) => {
                match client
                    .get::<NetworkConfig>("api/config_after_peer_collected")
                    .send()
                    .await
                {
                    Ok(config) => {
                        let mut st = StakeTable::<BLSPubKey, StateVerKey, CircuitField>::new(
                            STAKE_TABLE_CAPACITY,
                        );
                        config
                            .config
                            .known_nodes_with_stake
                            .into_iter()
                            .for_each(|config| {
                                st.register(
                                    *config.stake_table_entry.get_key(),
                                    config.stake_table_entry.get_stake(),
                                    config.state_ver_key,
                                )
                                .expect("Key registration shouldn't fail.");
                            });
                        st.advance();
                        st.advance();
                        return st;
                    }
                    Err(e) => {
                        tracing::warn!("Orchestrator error: {e}, retrying.");
                    }
                }
            }
            Ok(false) => {
                tracing::info!("Peers' keys are not ready, retrying.");
            }
            Err(e) => {
                tracing::warn!("Orchestrator error {e}, retrying.");
            }
        }
        sleep(Duration::from_secs(2)).await;
    }
}

pub fn load_proving_key() -> ProvingKey {
    let srs = {
        let num_gates = crate::circuit::build_for_preprocessing::<
            CircuitField,
            ark_ed_on_bn254::EdwardsConfig,
            STAKE_TABLE_CAPACITY,
        >()
        .unwrap()
        .0
        .num_gates();

        std::println!("Loading SRS from Aztec's ceremony...");
        let srs_timer = Instant::now();
        let srs = ark_srs::aztec20::kzg10_setup(num_gates + 2).expect("Aztec SRS fail to load");
        let srs_elapsed = srs_timer.elapsed();
        std::println!("Done in {srs_elapsed:.3}");

        // convert to Jellyfish type
        // TODO: (alex) use constructor instead https://github.com/EspressoSystems/jellyfish/issues/440
        UnivariateUniversalParams {
            powers_of_g: srs.powers_of_g,
            h: srs.h,
            beta_h: srs.beta_h,
            powers_of_h: vec![srs.h, srs.beta_h],
        }
    };

    std::println!("Generating proving key and verification key.");
    let key_gen_timer = Instant::now();
    let (pk, _) = crate::snark::preprocess::<STAKE_TABLE_CAPACITY>(&srs)
        .expect("Fail to preprocess state prover circuit");
    let key_gen_elapsed = key_gen_timer.elapsed();
    std::println!("Done in {key_gen_elapsed:.3}");
    pk
}

pub async fn fetch_latest_state<const MAJOR_VERSION: u16, const MINOR_VERSION: u16>(
    client: &Client<ServerError, MAJOR_VERSION, MINOR_VERSION>,
) -> Result<StateSignaturesBundle, ServerError> {
    tracing::info!("Fetching the latest state signatures bundle from relay server.");
    client
        .get::<StateSignaturesBundle>("/api/state")
        .send()
        .await
}

/// prepare a contract interface ready to be read from or written to
async fn prepare_contract(
    config: &StateProverConfig,
) -> Result<LightClient<L1Wallet>, ProverError> {
    let provider = Provider::try_from(config.l1_provider.to_string())
        .expect("unable to instantiate Provider, likely wrong URL");
    let signer = Wallet::from(config.eth_signing_key.clone())
        .with_chain_id(provider.get_chainid().await?.as_u64());
    let l1_wallet = Arc::new(L1Wallet::new(provider, signer));

    let contract = LightClient::new(config.light_client_address, l1_wallet);
    Ok(contract)
}

/// get the `finalizedState` from the LightClient contract storage on L1
pub async fn read_contract_state(
    config: &StateProverConfig,
) -> Result<LightClientState, ProverError> {
    let contract = prepare_contract(config).await?;
    let state: ParsedLightClientState = match contract.get_finalized_state().call().await {
        Ok(s) => s.into(),
        Err(e) => {
            tracing::error!("unable to read finalized_state from contract: {}", e);
            return Err(ProverError::ContractError(e.into()));
        }
    };
    let state: LightClientState = state.into();

    Ok(state)
}

/// submit the latest finalized state along with a proof to the L1 LightClient contract
pub async fn submit_state_and_proof(
    proof: Proof,
    public_input: PublicInput,
    config: &StateProverConfig,
) -> Result<(), ProverError> {
    let contract = prepare_contract(config).await?;

    // prepare the input the contract call and the tx itself
    let proof: ParsedPlonkProof = proof.into();
    let new_state: ParsedLightClientState = public_input.into();
    let tx = contract.new_finalized_state(new_state.into(), proof.into());

    // send the tx
    let (receipt, included_block) = sequencer_utils::contract_send(&tx)
        .await
        .map_err(ProverError::ContractError)?;

    tracing::info!(
        "Submitted state and proof to L1: tx={:x} block={included_block}",
        receipt.transaction_hash,
    );

    Ok(())
}

pub async fn sync_state<const MAJOR_VERSION: u16, const MINOR_VERSION: u16>(
    st: &StakeTable<BLSPubKey, StateVerKey, CircuitField>,
    proving_key: &ProvingKey,
    relay_server_client: &Client<ServerError, MAJOR_VERSION, MINOR_VERSION>,
    config: &StateProverConfig,
) -> Result<(), ProverError> {
    tracing::info!("Start syncing light client state.");

    let bundle = fetch_latest_state(relay_server_client).await?;
    tracing::info!("Latest HotShot block height: {}", bundle.state.block_height);
    let old_state = read_contract_state(config).await?;
    tracing::info!(
        "Current HotShot block height on contract: {}",
        old_state.block_height
    );
    if old_state.block_height >= bundle.state.block_height {
        tracing::info!("No update needed.");
        return Ok(());
    }
    tracing::debug!("Old state: {old_state:?}");
    tracing::debug!("New state: {:?}", bundle.state);

    let threshold = st.total_stake(SnapshotVersion::LastEpochStart)? * 2 / 3;
    tracing::info!("Threshold before syncing state: {}", threshold);
    let entries = st
        .try_iter(SnapshotVersion::LastEpochStart)
        .unwrap()
        .map(|(_, stake_amount, state_key)| (state_key, stake_amount))
        .collect::<Vec<_>>();
    let mut signer_bit_vec = vec![false; entries.len()];
    let mut signatures = vec![Default::default(); entries.len()];
    let mut accumulated_weight = U256::zero();
    entries.iter().enumerate().for_each(|(i, (key, stake))| {
        if let Some(sig) = bundle.signatures.get(key) {
            // Check if the signature is valid
            let state_msg: [FieldType; 7] = (&bundle.state).into();
            if key.verify(&state_msg, sig, CS_ID_SCHNORR).is_ok() {
                signer_bit_vec[i] = true;
                signatures[i] = sig.clone();
                accumulated_weight += *stake;
            }
        }
    });

    if accumulated_weight < threshold {
        return Err(ProverError::InvalidState(
            "The signers' total weight doesn't reach the threshold.".to_string(),
        ));
    }

    // TODO this assert fails. See https://github.com/EspressoSystems/espresso-sequencer/issues/1161
    // assert_eq!(
    //     bundle.state.stake_table_comm,
    //     st.commitment(SnapshotVersion::LastEpochStart).unwrap()
    // );

    tracing::info!("Collected latest state and signatures. Start generating SNARK proof.");
    let proof_gen_start = time::Instant::now();
    let (proof, public_input) = generate_state_update_proof::<_, _, _, _, STAKE_TABLE_CAPACITY>(
        &mut ark_std::rand::thread_rng(),
        proving_key,
        &entries,
        signer_bit_vec,
        signatures,
        &bundle.state,
        &threshold,
    )?;
    let proof_gen_elapsed = proof_gen_start.elapsed();
    tracing::info!("Proof generation completed. Elapsed: {proof_gen_elapsed:.3}");

    submit_state_and_proof(proof, public_input, config).await?;

    tracing::info!("Successfully synced light client state.");
    Ok(())
}

fn start_http_server<const MAJOR_VERSION: u16, const MINOR_VERSION: u16>(
    port: u16,
    lightclient_address: Address,
    _: StaticVersion<MAJOR_VERSION, MINOR_VERSION>,
) -> io::Result<()> {
    let mut app = tide_disco::App::<(), ServerError, MAJOR_VERSION, MINOR_VERSION>::with_state(());
    let toml = toml::from_str::<toml::value::Value>(include_str!("../api/prover-service.toml"))
        .map_err(|err| io::Error::new(io::ErrorKind::Other, err))?;

    let mut api = Api::<(), ServerError, MAJOR_VERSION, MINOR_VERSION>::new(toml)
        .map_err(|err| io::Error::new(io::ErrorKind::Other, err))?;

    api.get("getlightclientcontract", move |_, _| {
        async move { Ok(lightclient_address) }.boxed()
    })
    .map_err(|err| io::Error::new(io::ErrorKind::Other, err))?;

    app.register_module("api", api)
        .map_err(|err| io::Error::new(io::ErrorKind::Other, err))?;

    spawn(app.serve(format!("0.0.0.0:{port}")));
    Ok(())
}

pub async fn run_prover_service<const MAJOR_VERSION: u16, const MINOR_VERSION: u16>(
    config: StateProverConfig,
    bind_version: StaticVersion<MAJOR_VERSION, MINOR_VERSION>,
) {
    // TODO(#1022): maintain the following stake table
    let st = Arc::new(init_stake_table_from_orchestrator(&config.orchestrator_url).await);
    let proving_key = Arc::new(load_proving_key());
    let relay_server_client = Arc::new(Client::<ServerError, MAJOR_VERSION, MINOR_VERSION>::new(
        config.relay_server.clone(),
    ));
    let config = Arc::new(config);
    let update_interval = config.update_interval;

    tracing::info!("Light client address: {:?}", config.light_client_address);

    if let Some(port) = config.port {
        if let Err(err) = start_http_server(port, config.light_client_address, bind_version) {
            tracing::error!("Error starting http server: {}", err);
        }
    }

    loop {
        let st = st.clone();
        let proving_key = proving_key.clone();
        let relay_server_client = relay_server_client.clone();
        let config = config.clone();
        spawn(async move {
            if let Err(err) = sync_state(&st, &proving_key, &relay_server_client, &config).await {
                tracing::error!("Cannot sync the light client state: {}", err);
            }
        });
        sleep(update_interval).await;
    }
}

/// Run light client state prover once
<<<<<<< HEAD
pub async fn run_prover_once<const MAJOR_VERSION: u16, const MINOR_VERSION: u16>(
    config: StateProverConfig,
    _: StaticVersion<MAJOR_VERSION, MINOR_VERSION>,
) {
    let st = init_stake_table_from_config(&config).await;
=======
pub async fn run_prover_once(config: StateProverConfig) {
    let st = init_stake_table_from_orchestrator(&config.orchestrator_url).await;
>>>>>>> f7bd1f4a
    let proving_key = load_proving_key();
    let relay_server_client =
        Client::<ServerError, MAJOR_VERSION, MINOR_VERSION>::new(config.relay_server.clone());

    sync_state(&st, &proving_key, &relay_server_client, &config)
        .await
        .expect("Error syncing the light client state.");
}

#[derive(Debug, Display)]
pub enum ProverError {
    /// Invalid light client state or signatures
    InvalidState(String),
    /// Error when communicating with the smart contract: {0}
    ContractError(anyhow::Error),
    /// Error when communicating with the state relay server: {0}
    RelayServerError(ServerError),
    /// Internal error with the stake table
    StakeTableError(StakeTableError),
    /// Internal error when generating the SNARK proof
    PlonkError(PlonkError),
    /// Internal error
    Internal(String),
}

impl From<ServerError> for ProverError {
    fn from(err: ServerError) -> Self {
        Self::RelayServerError(err)
    }
}

impl From<PlonkError> for ProverError {
    fn from(err: PlonkError) -> Self {
        Self::PlonkError(err)
    }
}

impl From<StakeTableError> for ProverError {
    fn from(err: StakeTableError) -> Self {
        Self::StakeTableError(err)
    }
}

impl From<ProviderError> for ProverError {
    fn from(err: ProviderError) -> Self {
        Self::ContractError(anyhow!("{}", err))
    }
}

impl std::error::Error for ProverError {}

#[cfg(test)]
mod test {

    use super::*;
    use crate::mock_ledger::{MockLedger, MockSystemParam};
    use anyhow::Result;
    use ark_ed_on_bn254::EdwardsConfig;
    use async_compatibility_layer::logging::{setup_backtrace, setup_logging};
    use ethers::{
        abi::AbiEncode,
        providers::Middleware,
        utils::{Anvil, AnvilInstance},
    };
    use hotshot_stake_table::vec_based::StakeTable;
    use hotshot_types::light_client::StateSignKey;
    use jf_primitives::signatures::{SchnorrSignatureScheme, SignatureScheme};
    use jf_utils::test_rng;
    use std::process::Command;

    const STAKE_TABLE_CAPACITY_FOR_TEST: usize = 10;
    const BLOCKS_PER_EPOCH: u32 = 10;
    const NUM_INIT_VALIDATORS: u32 = (STAKE_TABLE_CAPACITY_FOR_TEST / 2) as u32;
    const TEST_MNEMONIC: &str = "test test test test test test test test test test test junk";

    /// Init a meaningful ledger state that prover can generate future valid proof.
    /// this is used for testing purposes, contract deployed to test proof verification should also be initialized with this genesis
    ///
    #[allow(clippy::type_complexity)]
    fn init_ledger_for_test() -> (
        ParsedLightClientState,
        Vec<BLSPubKey>,
        Vec<(StateSignKey, StateVerKey)>,
        StakeTable<BLSPubKey, StateVerKey, CircuitField>,
    ) {
        let pp = MockSystemParam::init(BLOCKS_PER_EPOCH);
        let ledger = MockLedger::init(pp, NUM_INIT_VALIDATORS as usize);

        let genesis = ledger.get_state();
        let qc_keys = ledger.qc_keys;
        let state_keys = ledger.state_keys;
        let st = ledger.st;

        eprintln!(
            "Genesis: view_num: {}, block_height: {}, block_comm_root: {}, fee_ledger_comm: {}\
             bls_key_comm: {:x?},\
             schnorr_key_comm: {:x?},\
             amount_comm: {:x?},\
             threshold: {}",
            genesis.view_num,
            genesis.block_height,
            genesis.block_comm_root,
            genesis.fee_ledger_comm,
            genesis.bls_key_comm.encode_hex(),
            genesis.schnorr_key_comm.encode_hex(),
            genesis.amount_comm.encode_hex(),
            genesis.threshold,
        );
        (genesis, qc_keys, state_keys, st)
    }

    // everybody signs, then generate a proof
    fn gen_state_proof(
        old_state: &ParsedLightClientState,
        new_state: ParsedLightClientState,
        state_keypairs: &[(StateSignKey, StateVerKey)],
        st: &StakeTable<BLSPubKey, StateVerKey, CircuitField>,
    ) -> (PublicInput, Proof) {
        let mut rng = test_rng();

        let new_state_msg: [CircuitField; 7] = {
            // sorry for the complicated .into() conversion chain, might improve in the future
            let pi_msg: LightClientState = new_state.clone().into();
            pi_msg.into()
        };
        let bit_vec = vec![true; st.len(SnapshotVersion::LastEpochStart).unwrap()];
        let sigs = state_keypairs
            .iter()
            .map(|(sk, _)| {
                SchnorrSignatureScheme::<EdwardsConfig>::sign(&(), sk, new_state_msg, &mut rng)
            })
            .collect::<Result<Vec<_>, _>>()
            .unwrap();

        let srs = {
            // load SRS from Aztec's ceremony
            let srs = ark_srs::aztec20::kzg10_setup(2u64.pow(16) as usize + 2)
                .expect("Aztec SRS fail to load");
            // convert to Jellyfish type
            // TODO: (alex) use constructor instead https://github.com/EspressoSystems/jellyfish/issues/440
            UnivariateUniversalParams {
                powers_of_g: srs.powers_of_g,
                h: srs.h,
                beta_h: srs.beta_h,
                powers_of_h: vec![srs.h, srs.beta_h],
            }
        };
        let (pk, _) = crate::preprocess::<STAKE_TABLE_CAPACITY_FOR_TEST>(&srs)
            .expect("Fail to preprocess state prover circuit");
        let stake_table_entries = st
            .try_iter(SnapshotVersion::LastEpochStart)
            .unwrap()
            .map(|(_, stake_amount, schnorr_key)| (schnorr_key, stake_amount))
            .collect::<Vec<_>>();
        let (proof, pi) =
            crate::generate_state_update_proof::<_, _, _, _, STAKE_TABLE_CAPACITY_FOR_TEST>(
                &mut rng,
                &pk,
                &stake_table_entries,
                &bit_vec,
                &sigs,
                &new_state.into(),
                &old_state.threshold,
            )
            .expect("Fail to generate state proof");

        (pi, proof)
    }

    /// deploy LightClient.sol on local blockchain (via `anvil`) for testing
    /// return (signer-loaded wallet, contract instance)
    async fn deploy_contract_for_test(
        anvil: &AnvilInstance,
    ) -> Result<(Arc<L1Wallet>, LightClient<L1Wallet>)> {
        let provider = Provider::<Http>::try_from(anvil.endpoint())?;
        let signer = Wallet::from(anvil.keys()[0].clone());
        let l1_wallet = Arc::new(L1Wallet::new(provider.clone(), signer));

        let output = Command::new("just")
            .arg("dev-deploy")
            .arg(anvil.endpoint())
            .arg(TEST_MNEMONIC)
            .arg(BLOCKS_PER_EPOCH.to_string())
            .arg(NUM_INIT_VALIDATORS.to_string())
            .output()
            .expect("fail to deploy");

        if !output.status.success() {
            tracing::error!("{}", String::from_utf8(output.stderr).unwrap());
            return Err(anyhow!("failed to deploy contract"));
        }

        let last_blk_num = provider.get_block_number().await?;
        // the first tx deploys PlonkVerifier.sol library, the second deploys LightClient.sol
        let address = provider
            .get_block_receipts(last_blk_num)
            .await?
            .last()
            .unwrap()
            .contract_address
            .expect("fail to get LightClient address from receipt");

        let contract = LightClient::new(address, l1_wallet.clone());
        Ok((l1_wallet, contract))
    }

    impl StateProverConfig {
        /// update only L1 related info
        fn update_l1_info(&mut self, anvil: &AnvilInstance, light_client_address: Address) {
            self.l1_provider = Url::parse(&anvil.endpoint()).unwrap();
            self.light_client_address = light_client_address;
            self.eth_signing_key = anvil.keys()[0].clone().into();
        }
    }
    // only for testing purposes
    impl Default for StateProverConfig {
        fn default() -> Self {
            Self {
                relay_server: Url::parse("http://localhost").unwrap(),
                update_interval: Duration::default(),
                l1_provider: Url::parse("http://localhost").unwrap(),
                light_client_address: Address::default(),
                eth_signing_key: SigningKey::random(&mut test_rng()),
                orchestrator_url: Url::parse("http://localhost").unwrap(),
                port: None,
            }
        }
    }

    #[async_std::test]
    async fn test_read_contract_state() -> Result<()> {
        setup_logging();
        setup_backtrace();

        let anvil = Anvil::new().spawn();
        let (_wallet, contract) = deploy_contract_for_test(&anvil).await?;

        // now test if we can read from the contract
        assert_eq!(contract.blocks_per_epoch().call().await?, BLOCKS_PER_EPOCH);
        let genesis: ParsedLightClientState = contract.get_genesis_state().await?.into();
        // NOTE: these values changes with `contracts/scripts/LightClient.s.sol`
        assert_eq!(genesis.view_num, 0);
        assert_eq!(genesis.block_height, 0);
        assert_eq!(genesis.threshold, U256::from(40));

        let mut config = StateProverConfig::default();
        config.update_l1_info(&anvil, contract.address());
        let state = super::read_contract_state(&config).await?;
        assert_eq!(state, genesis.into());
        Ok(())
    }

    // This test is temporarily ignored. We are unifying the contract deployment in #1071.
    #[async_std::test]
    async fn test_submit_state_and_proof() -> Result<()> {
        setup_logging();
        setup_backtrace();

        let (genesis, _qc_keys, state_keys, st) = init_ledger_for_test();

        let anvil = Anvil::new().spawn();
        let (_wallet, contract) = deploy_contract_for_test(&anvil).await?;
        let mut config = StateProverConfig::default();
        config.update_l1_info(&anvil, contract.address());
        // sanity check on `config`

        // sanity check to ensure the same genesis state for LightClientTest and for our tests
        let genesis_l1: ParsedLightClientState = contract.get_genesis_state().await?.into();
        assert_eq!(genesis_l1, genesis, "mismatched genesis, aborting tests");

        let mut new_state = genesis.clone();
        new_state.view_num = 5;
        new_state.block_height = 1;

        let (pi, proof) = gen_state_proof(&genesis, new_state.clone(), &state_keys, &st);
        tracing::info!("Successfully generated proof for new state.");

        super::submit_state_and_proof(proof, pi, &config).await?;
        tracing::info!("Successfully submitted new finalized state to L1.");
        // test if new state is updated in l1
        let finalized_l1: ParsedLightClientState = contract.get_finalized_state().await?.into();
        assert_eq!(finalized_l1, new_state);
        Ok(())
    }
}<|MERGE_RESOLUTION|>--- conflicted
+++ resolved
@@ -20,6 +20,7 @@
 use futures::FutureExt;
 use hotshot_contract_adapter::jellyfish::ParsedPlonkProof;
 use hotshot_contract_adapter::light_client::ParsedLightClientState;
+use hotshot_orchestrator::OrchestratorVersion;
 use hotshot_stake_table::config::STAKE_TABLE_CAPACITY;
 use hotshot_stake_table::vec_based::config::FieldType;
 use hotshot_stake_table::vec_based::StakeTable;
@@ -40,7 +41,7 @@
 use tide_disco::{error::ServerError, Api};
 use time::Instant;
 use url::Url;
-use versioned_binary_serialization::version::StaticVersion;
+use versioned_binary_serialization::version::StaticVersionType;
 
 /// A wallet with local signer and connected to network via http
 pub type L1Wallet = SignerMiddleware<Provider<Http>, LocalWallet>;
@@ -92,7 +93,7 @@
     orchestrator_url: &Url,
 ) -> StakeTable<BLSPubKey, StateVerKey, CircuitField> {
     tracing::info!("Initializing stake table from HotShot orchestrator.");
-    let client = Client::<ServerError>::new(orchestrator_url.clone());
+    let client = Client::<ServerError, OrchestratorVersion>::new(orchestrator_url.clone());
     loop {
         match client.get::<bool>("api/peer_pub_ready").send().await {
             Ok(true) => {
@@ -173,8 +174,8 @@
     pk
 }
 
-pub async fn fetch_latest_state<const MAJOR_VERSION: u16, const MINOR_VERSION: u16>(
-    client: &Client<ServerError, MAJOR_VERSION, MINOR_VERSION>,
+pub async fn fetch_latest_state<Ver: StaticVersionType>(
+    client: &Client<ServerError, Ver>,
 ) -> Result<StateSignaturesBundle, ServerError> {
     tracing::info!("Fetching the latest state signatures bundle from relay server.");
     client
@@ -240,10 +241,10 @@
     Ok(())
 }
 
-pub async fn sync_state<const MAJOR_VERSION: u16, const MINOR_VERSION: u16>(
+pub async fn sync_state<Ver: StaticVersionType>(
     st: &StakeTable<BLSPubKey, StateVerKey, CircuitField>,
     proving_key: &ProvingKey,
-    relay_server_client: &Client<ServerError, MAJOR_VERSION, MINOR_VERSION>,
+    relay_server_client: &Client<ServerError, Ver>,
     config: &StateProverConfig,
 ) -> Result<(), ProverError> {
     tracing::info!("Start syncing light client state.");
@@ -316,16 +317,16 @@
     Ok(())
 }
 
-fn start_http_server<const MAJOR_VERSION: u16, const MINOR_VERSION: u16>(
+fn start_http_server<Ver: StaticVersionType + 'static>(
     port: u16,
     lightclient_address: Address,
-    _: StaticVersion<MAJOR_VERSION, MINOR_VERSION>,
+    bind_version: Ver,
 ) -> io::Result<()> {
-    let mut app = tide_disco::App::<(), ServerError, MAJOR_VERSION, MINOR_VERSION>::with_state(());
+    let mut app = tide_disco::App::<(), ServerError, Ver>::with_state(());
     let toml = toml::from_str::<toml::value::Value>(include_str!("../api/prover-service.toml"))
         .map_err(|err| io::Error::new(io::ErrorKind::Other, err))?;
 
-    let mut api = Api::<(), ServerError, MAJOR_VERSION, MINOR_VERSION>::new(toml)
+    let mut api = Api::<(), ServerError, Ver>::new(toml)
         .map_err(|err| io::Error::new(io::ErrorKind::Other, err))?;
 
     api.get("getlightclientcontract", move |_, _| {
@@ -336,20 +337,19 @@
     app.register_module("api", api)
         .map_err(|err| io::Error::new(io::ErrorKind::Other, err))?;
 
-    spawn(app.serve(format!("0.0.0.0:{port}")));
+    spawn(app.serve(format!("0.0.0.0:{port}"), bind_version));
     Ok(())
 }
 
-pub async fn run_prover_service<const MAJOR_VERSION: u16, const MINOR_VERSION: u16>(
+pub async fn run_prover_service<Ver: StaticVersionType + 'static>(
     config: StateProverConfig,
-    bind_version: StaticVersion<MAJOR_VERSION, MINOR_VERSION>,
+    bind_version: Ver,
 ) {
     // TODO(#1022): maintain the following stake table
     let st = Arc::new(init_stake_table_from_orchestrator(&config.orchestrator_url).await);
     let proving_key = Arc::new(load_proving_key());
-    let relay_server_client = Arc::new(Client::<ServerError, MAJOR_VERSION, MINOR_VERSION>::new(
-        config.relay_server.clone(),
-    ));
+    let relay_server_client =
+        Arc::new(Client::<ServerError, Ver>::new(config.relay_server.clone()));
     let config = Arc::new(config);
     let update_interval = config.update_interval;
 
@@ -376,19 +376,10 @@
 }
 
 /// Run light client state prover once
-<<<<<<< HEAD
-pub async fn run_prover_once<const MAJOR_VERSION: u16, const MINOR_VERSION: u16>(
-    config: StateProverConfig,
-    _: StaticVersion<MAJOR_VERSION, MINOR_VERSION>,
-) {
-    let st = init_stake_table_from_config(&config).await;
-=======
-pub async fn run_prover_once(config: StateProverConfig) {
+pub async fn run_prover_once<Ver: StaticVersionType>(config: StateProverConfig, _: Ver) {
     let st = init_stake_table_from_orchestrator(&config.orchestrator_url).await;
->>>>>>> f7bd1f4a
     let proving_key = load_proving_key();
-    let relay_server_client =
-        Client::<ServerError, MAJOR_VERSION, MINOR_VERSION>::new(config.relay_server.clone());
+    let relay_server_client = Client::<ServerError, Ver>::new(config.relay_server.clone());
 
     sync_state(&st, &proving_key, &relay_server_client, &config)
         .await
