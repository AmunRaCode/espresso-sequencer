# espresso-sequencer

![Architecture diagram](./doc/architecture.svg)

## Development

- Obtain code: `git clone --recursive git@github.com:EspressoSystems/espresso-sequencer`.
- Make sure [nix](https://nixos.org/download.html) is installed.
- Activate the enviorment with `nix-shell`, or `nix develop`, or `direnv allow`
  if using [direnv](https://direnv.net/).

## Run the tests

    just pull # to pull docker images
    cargo test --all-features

## Building figures

    make doc

## Run the sequencer locally

A sequencer network can be run locally for easy experimentation and testing. Docker images and a
`docker-compose.yaml` are provided for convenience. The Docker-based demo fetches the images from
the `ghcr` repository, where they are updated with every push to `main` on GitHub. For testing
uncommitted changes, you can also run the same demo by manually building and running the services.

### Running with Docker

#### Authenticate with GitHub container registry

* Go to your github profile
* Developer Settings > Personal access tokens > Personal access tokens (classic)
* Generate a new token
  * for the scope options of the token, tick the *repo* box.
* Run ``docker login ghcr.io --username <you_github_id> --password <your_personal_access_token>``

#### Run the demo

To get the latest images: `just pull`

To start the demo: `just demo`. Note: currently broken due to failing genesis
check in the synchronizer.

To start the demo in the background: `just demo-background`. This can be useful because the command should exit sucessfully only once the demo is running.

To stop the demo: `just down`

To build the docker images locally: `just build-docker`. To revert to the CI docker images: `just pull`.

#### Run the integration tests

* ``cargo test --all-features end_to_end``

### Running natively

Build all executables with `cargo build --release`. You may then start a single CDN server and
connect as many sequencer nodes as you'd like. To start the CDN, choose a port `$PORT` to run it on
and decide how many sequencer nodes `$N` you will use, then run
`target/release/cdn-server -p $PORT -n $N`.

The sequencer will distribute a HotShot configuration to all the nodes which connect to it, which
specifies consensus parameters like view timers. There is a default config, but you can override any
parameters you want by passing additional options to the `cdn-server` executable. Run
`target/release/cdn-server --help` to see a list of available options.

Once you have started the CDN server, you must connect `$N` sequencer nodes to it, after which the
network will start up automatically. To start one node, run
`target/release/sequencer --cdn-url tcp://localhost:$PORT`. A useful Bash snippet for running `$N`
nodes simultaneously in the background of your shell is:
```bash
for i in `seq $N`; do
    target/release/sequencer --cdn-url tcp://localhost:$PORT &
done
```

Note: if the sequencer shows a `"Connection refused"` error you may need to use
`127.0.0.1` instead of `localhost` when connecting to the CDN. This is because
`localhost` may resolve to `::1` if dual stack (ipv4 and ipv6) networking is
enabled.

### Developing contracts

<<<<<<< HEAD
- Ensure submodules are checkout out: `git submodule update --init`
- Install dependencies `just npm i`
- Compile the contracts `just hardhat compile`
- Update the rust bindings: `cargo run --bin gen-bindings`
- Compile contracts and update bindings: `just update-contract-bindings`
- Run a hardhat dev node: `just hardhat node`
=======
A foundry project for the contracts specific to HotShot can be found in the director `contracts`.
>>>>>>> 4d604093

To compile
```shell
cd contracts
forge build
```

To run the tests
```shell
cd contracts
forge test
```

In order to avoid constant warnings about checksum mismatches with
[svm-rs](https://github.com/roynalnaruto/svm-rs) managed `solc` we set
`FOUNDRY_SRC` to solc installed via flake.nix.

### Generating the bindings and deploying Hotshot contracts with Hermez contracts

* Generate the contracts bindings: `cargo run --bin gen-bindings`.
* Edit src/contract-bindings/src/deploy.rs
  * Add reference to new contract binding, e.g. `use crate::bindings::counter::Counter`
  * Add call to `mk_deploy` macro, e.g. `mk_deploy!(ESPRESSO_CONTRACTS_PREFIX,Counter);`
  
## Implementation Plan

We will work towards the architecture illustrated above in three phases.

### Phase I: Basic Sequencing

Replace the Hermez trusted sequencer with a HotShot-based permissionless sequencer.

![Architecture Diagram Phase I](./doc/architecture_phase1.svg)

### Phase II: Off-Chain Data Availability

Only store batch commitments, not full batches, in the rollup contract. Use HotShot for data
availability.

![Architecture Diagram Phase II](./doc/architecture_phase2.svg)

### Phase III: Final Integration

Move adaptor service into zkEVM node for a smoother integration.

![Architecture Diagram Phase III](./doc/architecture.svg)<|MERGE_RESOLUTION|>--- conflicted
+++ resolved
@@ -81,16 +81,8 @@
 
 ### Developing contracts
 
-<<<<<<< HEAD
-- Ensure submodules are checkout out: `git submodule update --init`
-- Install dependencies `just npm i`
-- Compile the contracts `just hardhat compile`
-- Update the rust bindings: `cargo run --bin gen-bindings`
-- Compile contracts and update bindings: `just update-contract-bindings`
-- Run a hardhat dev node: `just hardhat node`
-=======
-A foundry project for the contracts specific to HotShot can be found in the director `contracts`.
->>>>>>> 4d604093
+
+A foundry project for the contracts specific to HotShot can be found in the directory `contracts`.
 
 To compile
 ```shell
@@ -114,7 +106,16 @@
 * Edit src/contract-bindings/src/deploy.rs
   * Add reference to new contract binding, e.g. `use crate::bindings::counter::Counter`
   * Add call to `mk_deploy` macro, e.g. `mk_deploy!(ESPRESSO_CONTRACTS_PREFIX,Counter);`
-  
+
+### Working on Hermez contracts in zkevm-contracts
+
+- Ensure submodules are checkout out: `git submodule update --init`
+- Install dependencies `just npm i`
+- Compile the contracts `just hardhat compile`
+- Update the rust bindings: `cargo run --bin gen-bindings`
+- Compile contracts and update bindings: `just update-contract-bindings`
+- Run a hardhat dev node: `just hardhat node`
+
 ## Implementation Plan
 
 We will work towards the architecture illustrated above in three phases.
