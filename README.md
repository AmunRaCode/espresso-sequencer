--- conflicted
+++ resolved
@@ -46,14 +46,12 @@
 
 To stop the demo: `just down`
 
-<<<<<<< HEAD
 To build the docker images locally: `just build-docker`. To revert to the CI docker images: `just pull`.
 
-=======
 #### Run the integration tests
 
 * ``cargo test --all-features end_to_end``
->>>>>>> c985cb0e
+
 ### Running natively
 
 Build all executables with `cargo build --release`. You may then start a single CDN server and
