--- conflicted
+++ resolved
@@ -27,12 +27,8 @@
 nll = { git = "https://github.com/EspressoSystems/nll" }
 rand = "0.8.5"
 serde = { version = "1.0.152", features = ["derive"] }
-<<<<<<< HEAD
-snafu = "0.7.3"
+snafu = "0.7.4"
 tide-disco = { git = "https://github.com/EspressoSystems/tide-disco", tag = "v0.4.0" }
 toml = "0.5"
-=======
-snafu = "0.7.4"
->>>>>>> 2c2a1000
 tracing = "0.1"
 url = "2.3"