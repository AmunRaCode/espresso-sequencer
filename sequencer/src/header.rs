--- conflicted
+++ resolved
@@ -212,7 +212,6 @@
 
         let fee_merkle_tree_root = state.fee_merkle_tree.commitment();
 
-<<<<<<< HEAD
         let fee_info = FeeInfo::base_fee(builder_address.address().into());
         let builder_signature = FeeAccount::sign_builder_message(
             builder_address,
@@ -220,11 +219,7 @@
         )
         .unwrap();
         Self {
-            chain_config: chain_config.into(),
-=======
-        let header = Self {
             chain_config: chain_config.commit().into(),
->>>>>>> 8db1b53c
             height,
             timestamp,
             l1_head: l1.head,
