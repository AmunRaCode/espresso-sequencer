use crate::{network, Node, SeqTypes};
use async_std::task::JoinHandle;
use data_source::SubmitDataSource;
use hotshot::types::SystemContextHandle;
use hotshot_query_service::data_source::ExtensibleDataSource;

mod data_source;
pub mod endpoints;
pub mod fs;
pub mod options;
pub mod sql;
mod update;

use hotshot_types::light_client::StateKeyPair;
pub use options::Options;

type NodeIndex = u64;

pub type Consensus<N> = SystemContextHandle<SeqTypes, Node<N>>;

pub struct SequencerNode<N: network::Type> {
    pub handle: Consensus<N>,
    pub update_task: JoinHandle<anyhow::Result<()>>,
    pub node_index: NodeIndex,
    pub state_key_pair: StateKeyPair,
}

type AppState<N, D> = ExtensibleDataSource<D, Consensus<N>>;

impl<N: network::Type, D> SubmitDataSource<N> for AppState<N, D> {
    fn handle(&self) -> &Consensus<N> {
        self.as_ref()
    }
}

impl<N: network::Type> SubmitDataSource<N> for Consensus<N> {
    fn handle(&self) -> &Consensus<N> {
        self
    }
}

#[cfg(test)]
mod test_helpers {
    use super::*;
    use crate::{
        testing::{
            init_hotshot_handles, init_hotshot_handles_with_metrics, wait_for_decide_on_handle,
        },
        Transaction, VmId,
    };
    use async_compatibility_layer::logging::{setup_backtrace, setup_logging};
    use async_std::task::sleep;
    use futures::FutureExt;
    use portpicker::pick_unused_port;
    use std::time::Duration;
    use surf_disco::Client;
    use tide_disco::error::ServerError;

    /// Test the status API with custom options.
    ///
    /// The `opt` function can be used to modify the [`Options`] which are used to start the server.
    /// By default, the options are the minimal required to run this test (configuring a port and
    /// enabling the status API). `opt` may add additional functionality (e.g. adding a query module
    /// to test a different initialization path) but should not remove or modify the existing
    /// functionality (e.g. removing the status module or changing the port).
    pub async fn status_test_helper(opt: impl FnOnce(Options) -> Options) {
        setup_logging();
        setup_backtrace();

        let port = pick_unused_port().expect("No ports free");
        let url = format!("http://localhost:{port}").parse().unwrap();
        let client: Client<ServerError> = Client::new(url);

<<<<<<< HEAD
        let handles = init_hotshot_handles().await;
        for handle in handles.iter() {
            handle.hotshot.start_consensus().await;
        }

        let options = Options::from(options::Http { port });
        options
            .serve(|_| async move { (handles[0].clone(), 0, Default::default()) }.boxed())
            .await
            .unwrap();
=======
        let init_handle = |metrics: Box<dyn crate::Metrics>| {
            async move {
                let handles = init_hotshot_handles_with_metrics(&*metrics).await;
                for handle in &handles {
                    handle.hotshot.start_consensus().await;
                }
                (handles[0].clone(), 0)
            }
            .boxed()
        };
>>>>>>> b8f86d7a

        let options = opt(Options::from(options::Http { port }).status(Default::default()));
        options.serve(init_handle).await.unwrap();
        client.connect(None).await;

        // The status API is well tested in the query service repo. Here we are just smoke testing
        // that we set it up correctly. Wait for a (non-genesis) block to be sequenced and then
        // check the success rate metrics.
        tracing::info!(
            "metrics {}",
            client.get::<String>("status/metrics").send().await.unwrap()
        );
        while client
            .get::<u64>("status/latest_block_height")
            .send()
            .await
            .unwrap()
            <= 1
        {
            sleep(Duration::from_secs(1)).await;
        }
        let success_rate = client
            .get::<f64>("status/success_rate")
            .send()
            .await
            .unwrap();
        // If metrics are populating correctly, we should get a finite number. If not, we might get
        // NaN or infinity due to division by 0.
        assert!(success_rate.is_finite(), "{success_rate}");
        // We know at least some views have been successful, since we finalized a block.
        assert!(success_rate > 0.0, "{success_rate}");
    }

    /// Test the submit API with custom options.
    ///
    /// The `opt` function can be used to modify the [`Options`] which are used to start the server.
    /// By default, the options are the minimal required to run this test (configuring a port and
    /// enabling the submit API). `opt` may add additional functionality (e.g. adding a query module
    /// to test a different initialization path) but should not remove or modify the existing
    /// functionality (e.g. removing the submit module or changing the port).
    pub async fn submit_test_helper(opt: impl FnOnce(Options) -> Options) {
        setup_logging();
        setup_backtrace();

        let txn = Transaction::new(VmId(0), vec![1, 2, 3, 4]);

        let port = pick_unused_port().expect("No ports free");

        let url = format!("http://localhost:{port}").parse().unwrap();
        let client: Client<ServerError> = Client::new(url);

        // Get list of HotShot handles, take the first one, and submit a transaction to it
        let handles = init_hotshot_handles().await;
        for handle in handles.iter() {
            handle.hotshot.start_consensus().await;
        }

        let options = opt(Options::from(options::Http { port }).submit(Default::default()));
        let SequencerNode { mut handle, .. } = options
            .serve(|_| async move { (handles[0].clone(), 0, Default::default()) }.boxed())
            .await
            .unwrap();
        let mut events = handle.get_event_stream(Default::default()).await.0;

        client.connect(None).await;

        client
            .post::<()>("submit/submit")
            .body_json(&txn)
            .unwrap()
            .send()
            .await
            .unwrap();

        // Wait for a Decide event containing transaction matching the one we sent
        wait_for_decide_on_handle(&mut events, &txn).await.unwrap()
    }
}

#[cfg(test)]
#[espresso_macros::generic_tests]
mod generic_tests {
    use super::*;
    use crate::{testing::init_hotshot_handles, Header};
    use async_compatibility_layer::logging::{setup_backtrace, setup_logging};
    use async_std::task::sleep;
    use commit::Committable;
    use data_source::testing::TestableSequencerDataSource;
    use endpoints::TimeWindowQueryData;
    use futures::FutureExt;
    use hotshot_query_service::availability::BlockQueryData;
    use portpicker::pick_unused_port;
    use std::time::Duration;
    use surf_disco::Client;
    use test_helpers::{status_test_helper, submit_test_helper};
    use tide_disco::error::ServerError;

    #[async_std::test]
    pub(crate) async fn submit_test_with_query_module<D: TestableSequencerDataSource>() {
        let storage = D::create_storage().await;
        submit_test_helper(|opt| D::options(&storage, opt)).await
    }

<<<<<<< HEAD
    async fn status_test_helper(query_opt: Option<options::Fs>) {
        setup_logging();
        setup_backtrace();

        let port = pick_unused_port().expect("No ports free");
        let url = format!("http://localhost:{port}").parse().unwrap();
        let client: Client<ServerError> = Client::new(url);

        let init_handle = |metrics: Box<dyn crate::Metrics>| {
            async move {
                let handles = init_hotshot_handles_with_metrics(&*metrics).await;
                for handle in &handles {
                    handle.hotshot.start_consensus().await;
                }
                (handles[0].clone(), 0, Default::default())
            }
            .boxed()
        };

        let mut options = Options::from(options::Http { port }).status(Default::default());
        if let Some(query) = query_opt {
            options = options.query_fs(query);
        }
        options.serve(init_handle).await.unwrap();
        client.connect(None).await;

        // The status API is well tested in the query service repo. Here we are just smoke testing
        // that we set it up correctly. Wait for a (non-genesis) block to be sequenced and then
        // check the success rate metrics.
        tracing::info!(
            "metrics {}",
            client.get::<String>("status/metrics").send().await.unwrap()
        );
        while client
            .get::<u64>("status/latest_block_height")
            .send()
            .await
            .unwrap()
            <= 1
        {
            sleep(Duration::from_secs(1)).await;
        }
        let success_rate = client
            .get::<f64>("status/success_rate")
            .send()
            .await
            .unwrap();
        // If metrics are populating correctly, we should get a finite number. If not, we might get
        // NaN or infinity due to division by 0.
        assert!(success_rate.is_finite(), "{success_rate}");
        // We know at least some views have been successful, since we finalized a block.
        assert!(success_rate > 0.0, "{success_rate}");
=======
    #[async_std::test]
    pub(crate) async fn status_test_with_query_module<D: TestableSequencerDataSource>() {
        let storage = D::create_storage().await;
        status_test_helper(|opt| D::options(&storage, opt)).await
>>>>>>> b8f86d7a
    }

    #[async_std::test]
    pub(crate) async fn test_timestamp_window<D: TestableSequencerDataSource>() {
        setup_logging();
        setup_backtrace();

        // Create sequencer network.
        let handles = init_hotshot_handles().await;

        // Start query service.
        let port = pick_unused_port().expect("No ports free");
        let storage = D::create_storage().await;
        let handle = handles[0].clone();
        D::options(&storage, options::Http { port }.into())
            .status(Default::default())
<<<<<<< HEAD
            .serve(|_| async move { (handles[0].clone(), 0, Default::default()) }.boxed())
=======
            .serve(|_| async move { (handle, 0) }.boxed())
>>>>>>> b8f86d7a
            .await
            .unwrap();

        // Start consensus.
        for handle in handles.iter() {
            handle.hotshot.start_consensus().await;
        }

        // Connect client.
        let client: Client<ServerError> =
            Client::new(format!("http://localhost:{port}").parse().unwrap());
        client.connect(None).await;

        // Wait for blocks with at least three different timestamps to be sequenced. This lets us
        // test all the edge cases.
        let mut test_blocks: Vec<Vec<Header>> = vec![];
        while test_blocks.len() < 3 {
            let num_blocks = test_blocks.iter().flatten().count();

            // Wait for the next block to be sequenced.
            loop {
                let block_height = client
                    .get::<usize>("status/latest_block_height")
                    .send()
                    .await
                    .unwrap();
                if block_height > num_blocks {
                    break;
                }
                tracing::info!("waiting for block {num_blocks}, current height {block_height}");
                sleep(Duration::from_secs(1)).await;
            }

            let block: BlockQueryData<SeqTypes> = client
                .get(&format!("availability/block/{num_blocks}"))
                .send()
                .await
                .unwrap();
            let header = block.header().clone();
            if let Some(last_timestamp) = test_blocks.last_mut() {
                if last_timestamp[0].timestamp == header.timestamp {
                    last_timestamp.push(header);
                } else {
                    test_blocks.push(vec![header]);
                }
            } else {
                test_blocks.push(vec![header]);
            }
        }
        tracing::info!("blocks for testing: {test_blocks:#?}");

        // Define invariants that every response should satisfy.
        let check_invariants = |res: &TimeWindowQueryData, start, end, check_prev| {
            let mut prev = res.prev.as_ref();
            if let Some(prev) = prev {
                if check_prev {
                    assert!(prev.timestamp < start);
                }
            } else {
                // `prev` can only be `None` if the first block in the window is the genesis block.
                assert_eq!(res.from().unwrap(), 0);
            };
            for header in &res.window {
                assert!(start <= header.timestamp);
                assert!(header.timestamp < end);
                if let Some(prev) = prev {
                    assert!(prev.timestamp <= header.timestamp);
                }
                prev = Some(header);
            }
            if let Some(next) = &res.next {
                assert!(next.timestamp >= end);
                // If there is a `next`, there must be at least one previous block (either `prev`
                // itself or the last block if the window is nonempty), so we can `unwrap` here.
                assert!(next.timestamp >= prev.unwrap().timestamp);
            }
        };

        let get_window = |start, end| {
            let client = client.clone();
            async move {
                let res = client
                    .get(&format!("availability/headers/window/{start}/{end}"))
                    .send()
                    .await
                    .unwrap();
                tracing::info!("window for timestamp range {start}-{end}: {res:#?}");
                check_invariants(&res, start, end, true);
                res
            }
        };

        // Case 0: happy path. All blocks are available, including prev and next.
        let start = test_blocks[1][0].timestamp;
        let end = start + 1;
        let res = get_window(start, end).await;
        assert_eq!(res.prev.unwrap(), *test_blocks[0].last().unwrap());
        assert_eq!(res.window, test_blocks[1]);
        assert_eq!(res.next.unwrap(), test_blocks[2][0]);

        // Case 1: no `prev`, start of window is before genesis.
        let start = 0;
        let end = test_blocks[0][0].timestamp + 1;
        let res = get_window(start, end).await;
        assert_eq!(res.prev, None);
        assert_eq!(res.window, test_blocks[0]);
        assert_eq!(res.next.unwrap(), test_blocks[1][0]);

        // Case 2: no `next`, end of window is after the most recently sequenced block.
        let start = test_blocks[2][0].timestamp;
        let end = test_blocks[2].last().unwrap().timestamp + 1;
        let res = get_window(start, end).await;
        assert_eq!(res.prev.unwrap(), *test_blocks[1].last().unwrap());
        // There may have been more blocks sequenced since we grabbed `test_blocks`, so just check
        // that the prefix of the window is correct.
        assert_eq!(res.window[..test_blocks[2].len()], test_blocks[2]);
        assert_eq!(res.next, None);
        // Fetch more blocks using the `from` form of the endpoint. Start from the last block we had
        // previously (ie fetch a slightly overlapping window) to ensure there is at least one block
        // in the new window.
        let from = test_blocks.iter().flatten().count() - 1;
        let more: TimeWindowQueryData = client
            .get(&format!("availability/headers/window/from/{from}/{end}",))
            .send()
            .await
            .unwrap();
        check_invariants(&more, start, end, false);
        assert_eq!(
            more.prev.as_ref().unwrap(),
            test_blocks.iter().flatten().nth(from - 1).unwrap()
        );
        assert_eq!(
            more.window[..res.window.len() - test_blocks[2].len() + 1],
            res.window[test_blocks[2].len() - 1..]
        );
        assert_eq!(res.next, None);
        // We should get the same result whether we query by block height or hash.
        let more2: TimeWindowQueryData = client
            .get(&format!(
                "availability/headers/window/from/hash/{}/{}",
                test_blocks[2].last().unwrap().commit(),
                end
            ))
            .send()
            .await
            .unwrap();
        check_invariants(&more2, start, end, false);
        assert_eq!(more2.from().unwrap(), more.from().unwrap());
        assert_eq!(more2.prev, more.prev);
        assert_eq!(more2.next, more.next);
        assert_eq!(more2.window[..more.window.len()], more.window);

        // Case 3: the window is empty.
        let start = test_blocks[1][0].timestamp;
        let end = start;
        let res = get_window(start, end).await;
        assert_eq!(res.prev.unwrap(), *test_blocks[0].last().unwrap());
        assert_eq!(res.next.unwrap(), test_blocks[1][0]);
        assert_eq!(res.window, vec![]);

        // Case 5: no relevant blocks are available yet.
        client
            .get::<TimeWindowQueryData>(&format!(
                "availability/headers/window/{}/{}",
                test_blocks[2].last().unwrap().timestamp + 1,
                test_blocks[2].last().unwrap().timestamp + 2
            ))
            .send()
            .await
            .unwrap_err();
    }
}

#[cfg(test)]
mod test {
    use super::*;
    use crate::testing::init_hotshot_handles;
    use async_compatibility_layer::logging::{setup_backtrace, setup_logging};
    use futures::FutureExt;
    use portpicker::pick_unused_port;
    use surf_disco::Client;
    use test_helpers::{status_test_helper, submit_test_helper};
    use tide_disco::{app::AppHealth, error::ServerError, healthcheck::HealthStatus};

    #[async_std::test]
    async fn test_healthcheck() {
        setup_logging();
        setup_backtrace();

        let port = pick_unused_port().expect("No ports free");
        let url = format!("http://localhost:{port}").parse().unwrap();
        let client: Client<ServerError> = Client::new(url);

        let handles = init_hotshot_handles().await;
        for handle in handles.iter() {
            handle.hotshot.start_consensus().await;
        }

        let options = Options::from(options::Http { port });
        options
            .serve(|_| async move { (handles[0].clone(), 0) }.boxed())
            .await
            .unwrap();

        client.connect(None).await;
        let health = client.get::<AppHealth>("healthcheck").send().await.unwrap();
        assert_eq!(health.status, HealthStatus::Available);
    }

    #[async_std::test]
    async fn status_test_without_query_module() {
        status_test_helper(|opt| opt).await
    }

    #[async_std::test]
    async fn submit_test_without_query_module() {
        submit_test_helper(|opt| opt).await
    }
}<|MERGE_RESOLUTION|>--- conflicted
+++ resolved
@@ -71,29 +71,16 @@
         let url = format!("http://localhost:{port}").parse().unwrap();
         let client: Client<ServerError> = Client::new(url);
 
-<<<<<<< HEAD
-        let handles = init_hotshot_handles().await;
-        for handle in handles.iter() {
-            handle.hotshot.start_consensus().await;
-        }
-
-        let options = Options::from(options::Http { port });
-        options
-            .serve(|_| async move { (handles[0].clone(), 0, Default::default()) }.boxed())
-            .await
-            .unwrap();
-=======
         let init_handle = |metrics: Box<dyn crate::Metrics>| {
             async move {
                 let handles = init_hotshot_handles_with_metrics(&*metrics).await;
                 for handle in &handles {
                     handle.hotshot.start_consensus().await;
                 }
-                (handles[0].clone(), 0)
+                (handles[0].clone(), 0, Default::default())
             }
             .boxed()
         };
->>>>>>> b8f86d7a
 
         let options = opt(Options::from(options::Http { port }).status(Default::default()));
         options.serve(init_handle).await.unwrap();
@@ -153,7 +140,7 @@
 
         let options = opt(Options::from(options::Http { port }).submit(Default::default()));
         let SequencerNode { mut handle, .. } = options
-            .serve(|_| async move { (handles[0].clone(), 0, Default::default()) }.boxed())
+            .serve(|_| async move { (handles[0].clone(), 0) }.boxed())
             .await
             .unwrap();
         let mut events = handle.get_event_stream(Default::default()).await.0;
@@ -197,65 +184,10 @@
         submit_test_helper(|opt| D::options(&storage, opt)).await
     }
 
-<<<<<<< HEAD
-    async fn status_test_helper(query_opt: Option<options::Fs>) {
-        setup_logging();
-        setup_backtrace();
-
-        let port = pick_unused_port().expect("No ports free");
-        let url = format!("http://localhost:{port}").parse().unwrap();
-        let client: Client<ServerError> = Client::new(url);
-
-        let init_handle = |metrics: Box<dyn crate::Metrics>| {
-            async move {
-                let handles = init_hotshot_handles_with_metrics(&*metrics).await;
-                for handle in &handles {
-                    handle.hotshot.start_consensus().await;
-                }
-                (handles[0].clone(), 0, Default::default())
-            }
-            .boxed()
-        };
-
-        let mut options = Options::from(options::Http { port }).status(Default::default());
-        if let Some(query) = query_opt {
-            options = options.query_fs(query);
-        }
-        options.serve(init_handle).await.unwrap();
-        client.connect(None).await;
-
-        // The status API is well tested in the query service repo. Here we are just smoke testing
-        // that we set it up correctly. Wait for a (non-genesis) block to be sequenced and then
-        // check the success rate metrics.
-        tracing::info!(
-            "metrics {}",
-            client.get::<String>("status/metrics").send().await.unwrap()
-        );
-        while client
-            .get::<u64>("status/latest_block_height")
-            .send()
-            .await
-            .unwrap()
-            <= 1
-        {
-            sleep(Duration::from_secs(1)).await;
-        }
-        let success_rate = client
-            .get::<f64>("status/success_rate")
-            .send()
-            .await
-            .unwrap();
-        // If metrics are populating correctly, we should get a finite number. If not, we might get
-        // NaN or infinity due to division by 0.
-        assert!(success_rate.is_finite(), "{success_rate}");
-        // We know at least some views have been successful, since we finalized a block.
-        assert!(success_rate > 0.0, "{success_rate}");
-=======
     #[async_std::test]
     pub(crate) async fn status_test_with_query_module<D: TestableSequencerDataSource>() {
         let storage = D::create_storage().await;
         status_test_helper(|opt| D::options(&storage, opt)).await
->>>>>>> b8f86d7a
     }
 
     #[async_std::test]
@@ -272,11 +204,7 @@
         let handle = handles[0].clone();
         D::options(&storage, options::Http { port }.into())
             .status(Default::default())
-<<<<<<< HEAD
-            .serve(|_| async move { (handles[0].clone(), 0, Default::default()) }.boxed())
-=======
-            .serve(|_| async move { (handle, 0) }.boxed())
->>>>>>> b8f86d7a
+            .serve(|_| async move { (handle, 0, Default::default()) }.boxed())
             .await
             .unwrap();
 
