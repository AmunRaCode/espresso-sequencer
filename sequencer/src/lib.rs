--- conflicted
+++ resolved
@@ -68,16 +68,11 @@
 use persistence::SequencerPersistence;
 use serde::{Deserialize, Serialize};
 use snafu::Snafu;
-<<<<<<< HEAD
-use std::{collections::BTreeMap, fmt::Debug, marker::PhantomData, sync::Arc, time::Duration};
-use vbs::version::StaticVersionType;
-=======
 use std::{
     collections::BTreeMap, fmt::Debug, marker::PhantomData, net::SocketAddr, sync::Arc,
     time::Duration,
 };
-use versioned_binary_serialization::version::StaticVersionType;
->>>>>>> 6a1ca73a
+use vbs::version::StaticVersionType;
 
 pub use block::payload::Payload;
 pub use chain_variables::ChainVariables;
@@ -367,7 +362,6 @@
             private_key: my_config.private_key.clone(),
         },
     )
-    .await
     .with_context(|| "Failed to create CDN network")?;
 
     // Initialize the Libp2p network
