--- conflicted
+++ resolved
@@ -267,13 +267,8 @@
 pub async fn init_node(
     network_params: NetworkParams,
     metrics: &dyn Metrics,
-<<<<<<< HEAD
     config_path: Option<&Path>,
 ) -> SequencerContext<SeqTypes, Node<network::Web>> {
-=======
-    persistence: impl SequencerPersistence,
-) -> anyhow::Result<(SystemContextHandle<SeqTypes, Node<network::Web>>, u64)> {
->>>>>>> 3cc21c16
     // Orchestrator client
     let validator_args = ValidatorArgs {
         url: network_params.orchestrator_url,
@@ -340,11 +335,7 @@
     // crash horribly just because we're not using the P2P network yet.
     let _ = NetworkingMetricsValue::new(metrics);
 
-<<<<<<< HEAD
     SequencerContext::new(
-=======
-    Ok((
->>>>>>> 3cc21c16
         init_hotshot(
             pub_keys.clone(),
             known_nodes_with_stake.clone(),
@@ -356,12 +347,8 @@
         )
         .await,
         node_index,
-<<<<<<< HEAD
         state_key_pair,
     )
-=======
-    ))
->>>>>>> 3cc21c16
 }
 
 #[cfg(any(test, feature = "testing"))]
