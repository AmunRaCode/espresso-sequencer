--- conflicted
+++ resolved
@@ -574,7 +574,6 @@
         vid_commitment, BlockHeader, BlockPayload, GENESIS_VID_NUM_STORAGE_NODES,
     };
     use testing::{wait_for_decide_on_handle, TestConfig};
-    use versioned_binary_serialization::{BinarySerializer, Serializer};
 
     #[async_std::test]
     async fn test_skeleton_instantiation() {
@@ -591,13 +590,7 @@
         }
 
         // Submit target transaction to handle
-<<<<<<< HEAD
-        let txn = ApplicationTransaction::new(vec![1, 2, 3]);
-        let submitted_txn =
-            Transaction::new(TestVm {}.id(), Serializer::<0, 1>::serialize(&txn).unwrap());
-=======
         let txn = Transaction::new(Default::default(), vec![1, 2, 3]);
->>>>>>> a46044ae
         handles[0]
             .submit_transaction(txn.clone())
             .await
