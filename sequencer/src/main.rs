--- conflicted
+++ resolved
@@ -75,38 +75,25 @@
             if let Some(status) = modules.status {
                 opt = opt.status(status);
             }
-<<<<<<< HEAD
             let storage = storage_opt.create().await?;
             opt.serve(move |metrics| {
-                async move { init_node(network_params, &*metrics, storage).await.unwrap() }.boxed()
+                async move {
+                    init_node(network_params, &*metrics, storage, builder_params)
+                        .await
+                        .unwrap()
+                }
+                .boxed()
             })
             .await
-        }
-        None => init_node(network_params, &NoMetrics, storage_opt.create().await?).await,
-    }
-=======
-            let mut storage = storage_opt.create().await?;
-            let SequencerNode { context, .. } = opt
-                .serve(move |metrics| {
-                    async move {
-                        init_node(network_params, &*metrics, &mut storage, builder_params)
-                            .await
-                            .unwrap()
-                    }
-                    .boxed()
-                })
-                .await?;
-            context
         }
         None => {
             init_node(
                 network_params,
                 &NoMetrics,
-                &mut storage_opt.create().await?,
+                storage_opt.create().await?,
                 builder_params,
             )
-            .await?
+            .await
         }
-    })
->>>>>>> ce391e5b
+    }
 }