use anyhow::Context;
use ethers::{
    core::k256::ecdsa::SigningKey,
    signers::{coins_bip39::English, MnemonicBuilder, Signer as _, Wallet},
    types::{Address, U256},
};
use futures::{
    future::{join_all, Future},
    stream::{Stream, StreamExt},
};
use hotshot::{
    traits::{
        election::static_committee::{GeneralStaticCommittee, StaticElectionConfig},
        implementations::{
            derive_libp2p_peer_id, CombinedNetworks, KeyPair, Libp2pNetwork,
            NetworkingMetricsValue, PushCdnNetwork, WebServerNetwork, WrappedSignatureKey,
        },
    },
    types::{SignatureKey, SystemContextHandle},
    HotShotInitializer, Memberships, Networks, SystemContext,
};
use hotshot_orchestrator::{
    client::{OrchestratorClient, ValidatorArgs},
    config::NetworkConfig,
};
use hotshot_types::{
    consensus::ConsensusMetricsValue,
    event::Event,
    light_client::StateKeyPair,
    signature_key::{BLSPrivKey, BLSPubKey},
    traits::election::Membership,
    traits::metrics::Metrics,
    HotShotConfig, PeerConfig, ValidatorConfig,
};
use std::fmt::Display;
// Should move `STAKE_TABLE_CAPACITY` in the sequencer repo when we have variate stake table support
use hotshot_stake_table::config::STAKE_TABLE_CAPACITY;

use async_broadcast::{
    broadcast, Receiver as BroadcastReceiver, RecvError, Sender as BroadcastSender, TryRecvError,
};
use async_compatibility_layer::{
    art::{async_sleep, async_spawn},
    channel::{unbounded, UnboundedReceiver, UnboundedSender},
};
use async_std::sync::RwLock;
use async_std::{
    sync::Arc,
    task::{spawn, JoinHandle},
};
use hotshot_builder_api::builder::{
    BuildError, Error as BuilderApiError, Options as HotshotBuilderApiOptions,
};
use hotshot_builder_core::{
    builder_state::{BuildBlockInfo, BuilderProgress, BuilderState, MessageType, ResponseMessage},
    service::{
        run_non_permissioned_standalone_builder_service,
        run_permissioned_standalone_builder_service, GlobalState,
    },
};
use hotshot_state_prover;
use jf_primitives::{
    merkle_tree::{namespaced_merkle_tree::NamespacedMerkleTreeScheme, MerkleTreeScheme},
    signatures::bls_over_bn254::VerKey,
};
use sequencer::catchup::mock::MockStateCatchup;
use sequencer::state_signature::StakeTableCommitmentType;
use sequencer::{
    catchup::StatePeers,
    context::{Consensus, SequencerContext},
    l1_client::L1Client,
    network,
    persistence::SequencerPersistence,
    state::FeeAccount,
    state::ValidatedState,
    state_signature::{static_stake_table_commitment, StateSigner},
    BuilderParams, L1Params, NetworkParams, Node, NodeState, PrivKey, PubKey, SeqTypes,
};
use std::{alloc::System, any, fmt::Debug, mem};
use std::{marker::PhantomData, net::IpAddr};
use std::{net::Ipv4Addr, thread::Builder};
use tide_disco::{app, method::ReadState, App, Url};
use versioned_binary_serialization::version::StaticVersionType;

use hotshot_types::{
    constants::{Version01, STATIC_VER_0_1},
    data::{fake_commitment, Leaf, ViewNumber},
    traits::{
        block_contents::{vid_commitment, GENESIS_VID_NUM_STORAGE_NODES},
        node_implementation::{ConsensusTime, NodeType},
    },
};

use hotshot_events_service::{
    events::{Error as EventStreamApiError, Options as EventStreamingApiOptions},
    events_source::{BuilderEvent, EventConsumer, EventsStreamer},
};
type ElectionConfig = StaticElectionConfig;
use crate::run_builder_api_service;
use std::{num::NonZeroUsize, time::Duration};
use surf_disco::Client;

pub struct BuilderContext<
    N: network::Type,
    P: SequencerPersistence,
    Ver: StaticVersionType + 'static,
> {
    /// The consensus handle
    pub hotshot_handle: Consensus<N, P>,

    /// Index of this sequencer node
    pub node_index: u64,

    /// Context for generating state signatures.
    pub state_signer: Arc<StateSigner<Ver>>,

    /// An orchestrator to wait for before starting consensus.
    pub wait_for_orchestrator: Option<Arc<OrchestratorClient>>,

    /// global state
    pub global_state: Arc<RwLock<GlobalState<SeqTypes>>>,

    /// hotshot builder api url
    pub hotshot_builder_api_url: Url,
}

#[allow(clippy::too_many_arguments)]
pub async fn init_node<P: SequencerPersistence, Ver: StaticVersionType + 'static>(
    network_params: NetworkParams,
    metrics: &dyn Metrics,
    builder_params: BuilderParams,
    l1_params: L1Params,
    hotshot_builder_api_url: Url,
    pub_key: PubKey,
    priv_key: PrivKey,
    bootstrapped_view: ViewNumber,
    channel_capacity: NonZeroUsize,
    bind_version: Ver,
<<<<<<< HEAD
) -> anyhow::Result<BuilderContext<network::Combined, Ver>> {
    // Orchestrator client
=======
    persistence: P,
) -> anyhow::Result<BuilderContext<network::Web, P, Ver>> {
>>>>>>> 1df71725
    let validator_args = ValidatorArgs {
        url: network_params.orchestrator_url,
        advertise_address: Some(network_params.libp2p_advertise_address),
        network_config_file: None,
    };
    let orchestrator_client = OrchestratorClient::new(validator_args);
    let state_key_pair = StateKeyPair::from_sign_key(network_params.private_state_key);
    let my_config = ValidatorConfig {
        public_key: BLSPubKey::from_private(&network_params.private_staking_key),
        private_key: network_params.private_staking_key,
        stake_value: 1,
        state_key_pair,
    };

    // Derive our Libp2p public key from our private key
    let libp2p_public_key =
        derive_libp2p_peer_id::<<SeqTypes as NodeType>::SignatureKey>(&my_config.private_key)
            .with_context(|| "Failed to derive Libp2p peer ID")?;

    let config = NetworkConfig::get_complete_config(
        &orchestrator_client,
        None,
        my_config.clone(),
        // Register in our Libp2p advertise address and public key so other nodes
        // can contact us on startup
        Some(network_params.libp2p_advertise_address),
        Some(libp2p_public_key),
    )
    .await?
    .0;

    tracing::info!(
    node_id = config.node_index,
    stake_table = ?config.config.known_nodes_with_stake,
    "loaded config",
    );

    let node_index = config.node_index;

    // Initialize the push CDN network (and perform the initial connection)
    let cdn_network = PushCdnNetwork::new(
        network_params.cdn_endpoint,
        vec!["Global".into(), "DA".into()],
        KeyPair {
            public_key: WrappedSignatureKey(my_config.public_key),
            private_key: my_config.private_key.clone(),
        },
    )
    .await
    .with_context(|| "Failed to create CDN network")?;

    // Initialize the Libp2p network
    let p2p_network = Libp2pNetwork::from_config::<SeqTypes>(
        config.clone(),
        network_params.libp2p_bind_address,
        &my_config.public_key,
        // We need the private key so we can derive our Libp2p keypair
        // (using https://docs.rs/blake3/latest/blake3/fn.derive_key.html)
        &my_config.private_key,
    )
    .await
    .with_context(|| "Failed to create libp2p network")?;

    // Combine the two communication channels
    let da_network = Arc::from(CombinedNetworks::new(
        cdn_network.clone(),
        p2p_network.clone(),
        Duration::from_secs(1),
    ));
    let quorum_network = Arc::from(CombinedNetworks::new(
        cdn_network,
        p2p_network,
        Duration::from_secs(1),
    ));

    // Convert to the sequencer-compatible type
    let networks = Networks {
        da_network,
        quorum_network,
        _pd: Default::default(),
    };

    // The web server network doesn't have any metrics. By creating and dropping a
    // `NetworkingMetricsValue`, we ensure the networking metrics are created, but just not
    // populated, so that monitoring software built to work with network-related metrics doesn't
    // crash horribly just because we're not using the P2P network yet.
    let _ = NetworkingMetricsValue::new(metrics);

    // creating the instance state without any builder mnemonic
    let wallet = MnemonicBuilder::<English>::default()
        .phrase::<&str>(&builder_params.mnemonic)
        .index(builder_params.eth_account_index)?
        .build()?;
    tracing::info!("Builder account address {:?}", wallet.address());

    let mut genesis_state = ValidatedState::default();
    for address in builder_params.prefunded_accounts {
        tracing::warn!("Prefunding account {:?} for demo", address);
        genesis_state.prefund_account(address.into(), U256::max_value().into());
    }

    let l1_client = L1Client::new(l1_params.url, Address::default());

    let instance_state = NodeState::new(
        l1_client,
        wallet,
        Arc::new(StatePeers::<Ver>::from_urls(network_params.state_peers)),
    );

    let stake_table_commit =
        static_stake_table_commitment(&config.config.known_nodes_with_stake, STAKE_TABLE_CAPACITY);

    let (hotshot_handle, state_signer) = init_hotshot(
        config.config,
        None,
        instance_state.clone(),
        networks,
        metrics,
        node_index,
        Some(network_params.state_relay_server_url),
        stake_table_commit,
        bind_version,
        persistence,
    )
    .await;

    let ctx = BuilderContext::init(
        hotshot_handle,
        state_signer,
        node_index,
        pub_key,
        priv_key,
        bootstrapped_view,
        channel_capacity,
        instance_state,
        hotshot_builder_api_url,
    )
    .await?;

    Ok(ctx)
}

#[allow(clippy::too_many_arguments)]
pub async fn init_hotshot<
    N: network::Type,
    P: SequencerPersistence,
    Ver: StaticVersionType + 'static,
>(
    config: HotShotConfig<PubKey, ElectionConfig>,
    stake_table_entries_for_non_voting_nodes: Option<
        Vec<PeerConfig<hotshot_state_prover::QCVerKey>>,
    >,
    instance_state: NodeState,
    networks: Networks<SeqTypes, Node<N, P>>,
    metrics: &dyn Metrics,
    node_id: u64,
    state_relay_server: Option<Url>,
    stake_table_commit: StakeTableCommitmentType,
    _: Ver,
    persistence: P,
) -> (SystemContextHandle<SeqTypes, Node<N, P>>, StateSigner<Ver>) {
    let election_config = GeneralStaticCommittee::<SeqTypes, PubKey>::default_election_config(
        config.num_nodes_with_stake.get() as u64,
        config.num_nodes_without_stake as u64,
    );
    let combined_known_nodes_with_stake = match stake_table_entries_for_non_voting_nodes {
        Some(stake_table_entries) => {
            let combined_entries = config
                .known_nodes_with_stake
                .iter()
                .cloned()
                .chain(stake_table_entries.into_iter())
                .collect();
            combined_entries
        }
        None => config.known_nodes_with_stake.clone(),
    };
    let membership = GeneralStaticCommittee::create_election(
        combined_known_nodes_with_stake,
        election_config,
        0,
    );
    let memberships = Memberships {
        quorum_membership: membership.clone(),
        da_membership: membership.clone(),
        vid_membership: membership.clone(),
        view_sync_membership: membership,
    };
    let state_key_pair = config.my_own_validator_config.state_key_pair.clone();

    let da_storage = Arc::new(RwLock::new(persistence));
    tracing::debug!("Before hotshot handle initialisation");
    let hotshot_handle = SystemContext::init(
        config.my_own_validator_config.public_key,
        config.my_own_validator_config.private_key.clone(),
        node_id,
        config,
        memberships,
        networks,
        HotShotInitializer::from_genesis(instance_state).unwrap(),
        ConsensusMetricsValue::new(metrics),
        da_storage,
    )
    .await
    .unwrap()
    .0;

    tracing::debug!("Hotshot handle initialized");

    let mut state_signer: StateSigner<Ver> = StateSigner::new(state_key_pair, stake_table_commit);

    if let Some(url) = state_relay_server {
        state_signer = state_signer.with_relay_server(url);
    }
    (hotshot_handle, state_signer)
}

impl<N: network::Type, P: SequencerPersistence, Ver: StaticVersionType + 'static>
    BuilderContext<N, P, Ver>
{
    /// Constructor
    #[allow(clippy::too_many_arguments)]
    pub async fn init(
        hotshot_handle: Consensus<N, P>,
        state_signer: StateSigner<Ver>,
        node_index: u64,
        pub_key: PubKey,
        priv_key: PrivKey,
        bootstrapped_view: ViewNumber,
        channel_capacity: NonZeroUsize,
        instance_state: NodeState,
        hotshot_builder_api_url: Url,
    ) -> anyhow::Result<Self> {
        // tx channel
        let (tx_sender, tx_receiver) = broadcast::<MessageType<SeqTypes>>(channel_capacity.get());

        // da channel
        let (da_sender, da_receiver) = broadcast::<MessageType<SeqTypes>>(channel_capacity.get());

        // qc channel
        let (qc_sender, qc_receiver) = broadcast::<MessageType<SeqTypes>>(channel_capacity.get());

        // decide channel
        let (decide_sender, decide_receiver) =
            broadcast::<MessageType<SeqTypes>>(channel_capacity.get());

        // builder api request channel
        let (req_sender, req_receiver) = broadcast::<MessageType<SeqTypes>>(channel_capacity.get());

        // builder api response channel
        let (res_sender, res_receiver) = unbounded();

        // create the global state
        let global_state: GlobalState<SeqTypes> = GlobalState::<SeqTypes>::new(
            (pub_key, priv_key),
            req_sender,
            res_receiver,
            tx_sender.clone(),
            instance_state.clone(),
        );

        let global_state = Arc::new(RwLock::new(global_state));

        let global_state_clone = global_state.clone();

        let builder_state = BuilderState::<SeqTypes>::new(
            (
                bootstrapped_view,
                vid_commitment(&vec![], GENESIS_VID_NUM_STORAGE_NODES),
                fake_commitment(),
            ),
            tx_receiver,
            decide_receiver,
            da_receiver,
            qc_receiver,
            req_receiver,
            global_state_clone,
            res_sender,
            NonZeroUsize::new(1).unwrap(),
            bootstrapped_view,
        );

        let hotshot_handle_clone = hotshot_handle.clone();
        // spawn the builder service
        async_spawn(async move {
            run_permissioned_standalone_builder_service(
                tx_sender,
                da_sender,
                qc_sender,
                decide_sender,
                hotshot_handle,
                instance_state,
            )
            .await;
        });

        // spawn the builder event loop
        async_spawn(async move {
            builder_state.event_loop();
        });

        run_builder_api_service(hotshot_builder_api_url.clone(), global_state.clone());

        let ctx = Self {
            hotshot_handle: hotshot_handle_clone,
            node_index,
            state_signer: Arc::new(state_signer),
            wait_for_orchestrator: None,
            global_state,
            hotshot_builder_api_url,
        };

        Ok(ctx)
    }

    /// Start participating in consensus.
    pub async fn start_consensus(&self) {
        if let Some(orchestrator_client) = &self.wait_for_orchestrator {
            tracing::info!("waiting for orchestrated start");
            orchestrator_client
                .wait_for_all_nodes_ready(self.node_index)
                .await;
        }
        self.hotshot_handle.hotshot.start_consensus().await;
    }
}

#[cfg(test)]
mod test {
    use super::*;
    use crate::non_permissioned;
    use crate::testing::{HotShotTestConfig, NonPermissionedBuilderTestConfig};
    use async_compatibility_layer::art::{async_sleep, async_spawn};
    use async_compatibility_layer::logging::{setup_backtrace, setup_logging};
    use async_std::task;
    use hotshot_builder_api::{
        block_info::{AvailableBlockData, AvailableBlockHeaderInput, AvailableBlockInfo},
        builder::BuildError,
    };
    use hotshot_builder_core::builder_state::BuilderProgress;
    use hotshot_builder_core::service::{
        run_non_permissioned_standalone_builder_service,
        run_permissioned_standalone_builder_service,
    };
    use hotshot_types::constants::{Version01, STATIC_VER_0_1};
    use hotshot_types::traits::{
        block_contents::GENESIS_VID_NUM_STORAGE_NODES, node_implementation::NodeType,
    };
    use hotshot_types::{signature_key::BLSPubKey, traits::signature_key::SignatureKey};
    use sequencer::persistence::no_storage::{self, NoStorage};
    use sequencer::transaction::Transaction;
    use std::time::Duration;
    use surf_disco::Client;

    use crate::testing::{hotshot_builder_url, PermissionedBuilderTestConfig};
    use async_lock::RwLock;
    use es_version::SequencerVersion;
    use hotshot_events_service::{
        events::{Error as EventStreamApiError, Options as EventStreamingApiOptions},
        events_source::{BuilderEvent, EventConsumer, EventsStreamer},
    };
    #[async_std::test]
    async fn test_permissioned_builder() {
        setup_logging();
        setup_backtrace();

        let ver = SequencerVersion::instance();

        // Hotshot Test Config
        let hotshot_config = HotShotTestConfig::default();

        // Get the handle for all the nodes, including both the non-builder and builder nodes
        let mut handles = hotshot_config.init_nodes(ver, no_storage::Options).await;

        // start consensus for all the nodes
        for (handle, ..) in handles.iter() {
            handle.hotshot.start_consensus().await;
        }

        let total_nodes = HotShotTestConfig::total_nodes();

        let node_id = total_nodes - 1;
        // non-staking node handle
        let hotshot_context_handle = handles[node_id].0.clone();
        let state_signer = handles[node_id].1.take().unwrap();

        // builder api url
        let hotshot_builder_api_url = hotshot_builder_url();

        let builder_config = PermissionedBuilderTestConfig::init_permissioned_builder(
            hotshot_config,
            hotshot_context_handle,
            node_id as u64,
            state_signer,
            hotshot_builder_api_url.clone(),
        )
        .await;

        let builder_pub_key = builder_config.pub_key;

        // Start a builder api client
        let builder_client = Client::<hotshot_builder_api::builder::Error, Version01>::new(
            hotshot_builder_api_url.clone(),
        );
        assert!(builder_client.connect(Some(Duration::from_secs(60))).await);

        let parent_commitment = vid_commitment(&vec![], GENESIS_VID_NUM_STORAGE_NODES);

        // test getting available blocks
        let available_block_info = match builder_client
            .get::<Vec<AvailableBlockInfo<SeqTypes>>>(&format!(
                "block_info/availableblocks/{parent_commitment}"
            ))
            .send()
            .await
        {
            Ok(response) => {
                tracing::info!("Received Available Blocks: {:?}", response);
                assert!(!response.is_empty());
                response
            }
            Err(e) => {
                panic!("Error getting available blocks {:?}", e);
            }
        };

        let builder_commitment = available_block_info[0].block_hash.clone();
        let seed = [207_u8; 32];
        // Builder Public, Private key
        let (_hotshot_client_pub_key, hotshot_client_private_key) =
            BLSPubKey::generated_from_seed_indexed(seed, 2011_u64);

        // sign the builder_commitment using the client_private_key
        let encoded_signature = <SeqTypes as NodeType>::SignatureKey::sign(
            &hotshot_client_private_key,
            builder_commitment.as_ref(),
        )
        .expect("Claim block signing failed");

        // Test claiming blocks
        let _available_block_data = match builder_client
            .get::<AvailableBlockData<SeqTypes>>(&format!(
                "block_info/claimblock/{builder_commitment}/{encoded_signature}"
            ))
            .send()
            .await
        {
            Ok(response) => {
                tracing::info!("Received Block Data: {:?}", response);
                response
            }
            Err(e) => {
                panic!("Error while claiming block {:?}", e);
            }
        };

        // Test claiming block header input
        let _available_block_header = match builder_client
            .get::<AvailableBlockHeaderInput<SeqTypes>>(&format!(
                "block_info/claimheaderinput/{builder_commitment}/{encoded_signature}"
            ))
            .send()
            .await
        {
            Ok(response) => {
                tracing::info!("Received Block Header : {:?}", response);
                response
            }
            Err(e) => {
                panic!("Error getting claiming block header {:?}", e);
            }
        };

        // test getting builder key
        match builder_client
            .get::<BLSPubKey>("block_info/builderaddress")
            .send()
            .await
        {
            Ok(response) => {
                tracing::info!("Received Builder Key : {:?}", response);
                assert_eq!(response, builder_pub_key);
            }
            Err(e) => {
                panic!("Error getting builder key {:?}", e);
            }
        }

        let txn = Transaction::new(Default::default(), vec![1, 2, 3]);
        match builder_client
            .post::<()>("txn_submit/submit")
            .body_json(&txn)
            .unwrap()
            .send()
            .await
        {
            Ok(response) => {
                tracing::info!("Received txn submitted response : {:?}", response);
                return;
            }
            Err(e) => {
                panic!("Error submitting private transaction {:?}", e);
            }
        }
    }
}<|MERGE_RESOLUTION|>--- conflicted
+++ resolved
@@ -136,13 +136,9 @@
     bootstrapped_view: ViewNumber,
     channel_capacity: NonZeroUsize,
     bind_version: Ver,
-<<<<<<< HEAD
-) -> anyhow::Result<BuilderContext<network::Combined, Ver>> {
+    persistence: P,
+) -> anyhow::Result<BuilderContext<network::Combined, P, Ver>> {
     // Orchestrator client
-=======
-    persistence: P,
-) -> anyhow::Result<BuilderContext<network::Web, P, Ver>> {
->>>>>>> 1df71725
     let validator_args = ValidatorArgs {
         url: network_params.orchestrator_url,
         advertise_address: Some(network_params.libp2p_advertise_address),
